--- conflicted
+++ resolved
@@ -33,11 +33,8 @@
 class EphysDataSet(object):
     STIMULUS_UNITS = 'stimulus_units'
     STIMULUS_CODE = 'stimulus_code'
-<<<<<<< HEAD
     STIMULUS_AMPLITUDE = 'stimulus_amplitude'
-=======
     STIMULUS_NAME = 'stimulus_name'
->>>>>>> 3b2ca2f7
     SWEEP_NUMBER = 'sweep_number'
     PASSED = 'passed'
   
